--- conflicted
+++ resolved
@@ -31,15 +31,6 @@
     - [🔎 MITM proxies](./proxies/mitm.md)
     - [🕵️‍♀️ Distortion proxies](./proxies/distort.md)
 
-<<<<<<< HEAD
-# Configuring Rama
-
-- [Intro](./configuration/intro.md)
-- [Squid Directives](./configuration/squid-directives.md)
-
-[❓ FAQ](./faq.md)
-[💖 Sponsor](./sponsor.md)
-=======
 # Binary
 
 - [⌨️ `rama` binary](./binary/rama.md)
@@ -47,5 +38,4 @@
 # Appendices
 
 - [❓ FAQ](./faq.md)
-- [💖 Sponsor](./sponsor.md)
->>>>>>> b145fe95
+- [💖 Sponsor](./sponsor.md)